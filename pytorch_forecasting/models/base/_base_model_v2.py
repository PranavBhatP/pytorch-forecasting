--- conflicted
+++ resolved
@@ -30,13 +30,8 @@
 class BaseModel(LightningModule):
     def __init__(
         self,
-<<<<<<< HEAD
-        loss: Metric = SMAPE(),
-        logging_metrics: Optional[List[nn.Module]] = None,
-=======
         loss: nn.Module,
         logging_metrics: Optional[list[nn.Module]] = None,
->>>>>>> de1a4f12
         optimizer: Optional[Union[Optimizer, str]] = "adam",
         optimizer_params: Optional[dict] = None,
         lr_scheduler: Optional[str] = None,
