from datetime import datetime

import numpy as np
<<<<<<< HEAD
import pandas as pd
import pytest
=======
>>>>>>> 875e7e98
import torch

from pytorch_forecasting import TimeSeriesDataSet
from pytorch_forecasting.data import EncoderNormalizer, GroupNormalizer, NaNLabelEncoder
from pytorch_forecasting.data.examples import generate_ar_data, get_stallion_data
from pytorch_forecasting.data.timeseries import TimeSeries

torch.manual_seed(23)


def data_with_covariates():
    data = get_stallion_data()
    data["month"] = data.date.dt.month.astype(str)
    data["log_volume"] = np.log1p(data.volume)
    data["weight"] = 1 + np.sqrt(data.volume)

    data["time_idx"] = data["date"].dt.year * 12 + data["date"].dt.month
    data["time_idx"] -= data["time_idx"].min()

    # convert special days into strings
    special_days = [
        "easter_day",
        "good_friday",
        "new_year",
        "christmas",
        "labor_day",
        "independence_day",
        "revolution_day_memorial",
        "regional_games",
        "fifa_u_17_world_cup",
        "football_gold_cup",
        "beer_capital",
        "music_fest",
    ]
    data[special_days] = (
        data[special_days].apply(lambda x: x.map({0: "", 1: x.name})).astype("category")
    )
    data = data.astype(dict(industry_volume=float))

    # select data subset
    data = data[lambda x: x.sku.isin(data.sku.unique()[:2])][
        lambda x: x.agency.isin(data.agency.unique()[:2])
    ]

    # default target
    data["target"] = data["volume"].clip(1e-3, 1.0)

    return data


def make_dataloaders(data_with_covariates, **kwargs):
    training_cutoff = "2016-09-01"
    max_encoder_length = 4
    max_prediction_length = 3

    kwargs.setdefault("target", "volume")
    kwargs.setdefault("group_ids", ["agency", "sku"])
    kwargs.setdefault("add_relative_time_idx", True)
    kwargs.setdefault("time_varying_unknown_reals", ["volume"])

    training = TimeSeriesDataSet(
        data_with_covariates[lambda x: x.date < training_cutoff].copy(),
        time_idx="time_idx",
        max_encoder_length=max_encoder_length,
        max_prediction_length=max_prediction_length,
        **kwargs,  # fixture parametrization
    )

    validation = TimeSeriesDataSet.from_dataset(
        training,
        data_with_covariates.copy(),
        min_prediction_idx=training.index.time.max() + 1,
    )
    train_dataloader = training.to_dataloader(train=True, batch_size=2, num_workers=0)
    val_dataloader = validation.to_dataloader(train=False, batch_size=2, num_workers=0)
    test_dataloader = validation.to_dataloader(train=False, batch_size=1, num_workers=0)

    return dict(train=train_dataloader, val=val_dataloader, test=test_dataloader)


<<<<<<< HEAD
def data_with_covariates_v2():
    """Create synthetic time series data with all numerical features."""

    start_date = datetime(2015, 1, 1)
    end_date = datetime(2017, 12, 31)
    dates = pd.date_range(start_date, end_date, freq="M")

    agencies = [0, 1]
    skus = [0, 1]
    data_list = []

    for agency in agencies:
        for sku in skus:
            for date in dates:
                time_idx = (date.year - 2015) * 12 + date.month - 1

                volume = (
                    np.random.exponential(2)
                    + 0.1 * time_idx
                    + 0.5 * np.sin(date.month * np.pi / 6)
                )
                volume = max(0.001, volume)
                month = date.month
                year = date.year
                quarter = (date.month - 1) // 3 + 1

                seasonal_1 = np.sin(2 * np.pi * date.month / 12)
                seasonal_2 = np.cos(2 * np.pi * date.month / 12)

                agency_feature_1 = agency * 10 + np.random.normal(0, 0.1)
                agency_feature_2 = agency * 5 + np.random.normal(0, 0.1)

                sku_feature_1 = sku * 8 + np.random.normal(0, 0.1)
                sku_feature_2 = sku * 3 + np.random.normal(0, 0.1)

                trend = time_idx * 0.1
                noise = np.random.normal(0, 0.1)

                special_event_1 = 1 if date.month in [12, 1] else 0
                special_event_2 = 1 if date.month in [6, 7, 8] else 0

                data_list.append(
                    {
                        "date": date,
                        "time_idx": time_idx,
                        "agency_encoded": agency,
                        "sku_encoded": sku,
                        "volume": volume,
                        "target": volume,
                        "weight": 1.0 + np.sqrt(volume),
                        "month": month,
                        "year": year,
                        "quarter": quarter,
                        "seasonal_1": seasonal_1,
                        "seasonal_2": seasonal_2,
                        "agency_feature_1": agency_feature_1,
                        "agency_feature_2": agency_feature_2,
                        "sku_feature_1": sku_feature_1,
                        "sku_feature_2": sku_feature_2,
                        "trend": trend,
                        "noise": noise,
                        "special_event_1": special_event_1,
                        "special_event_2": special_event_2,
                        "log_volume": np.log1p(volume),
                    }
                )

    data = pd.DataFrame(data_list)

    numeric_cols = [col for col in data.columns if col != "date"]
    for col in numeric_cols:
        data[col] = pd.to_numeric(data[col], errors="coerce")
    data[numeric_cols] = data[numeric_cols].fillna(0)

    return data


def make_datasets_v2(data_with_covariates, **kwargs):
    """Create datasets with consistent encoder/decoder features."""

    training_cutoff = "2016-09-01"
    target_col = kwargs.get("target", "target")
    group_cols = kwargs.get("group_ids", ["agency_encoded", "sku_encoded"])

    known_features = [
        "month",
        "year",
        "quarter",
        "seasonal_1",
        "seasonal_2",
        "special_event_1",
        "special_event_2",
        "trend",
    ]
    unknown_features = [
        "agency_feature_1",
        "agency_feature_2",
        "sku_feature_1",
        "sku_feature_2",
        "noise",
        "log_volume",
    ]

    numerical_features = known_features + unknown_features
    categorical_features = []
    static_features = group_cols

    for col in numerical_features + categorical_features + group_cols + [target_col]:
        if col in data_with_covariates.columns:
            data_with_covariates[col] = pd.to_numeric(
                data_with_covariates[col], errors="coerce"
            ).fillna(0)

    for col in categorical_features + group_cols:
        if col in data_with_covariates.columns:
            data_with_covariates[col] = data_with_covariates[col].astype("int64")

    if "weight" in data_with_covariates.columns:
        data_with_covariates["weight"] = pd.to_numeric(
            data_with_covariates["weight"], errors="coerce"
        ).fillna(1.0)

    training_data = data_with_covariates[
        data_with_covariates.date < training_cutoff
    ].copy()
    validation_data = data_with_covariates.copy()

    required_columns = (
        ["time_idx", target_col, "weight", "date"]
        + group_cols
        + numerical_features
        + categorical_features
    )

    available_columns = [
        col for col in required_columns if col in data_with_covariates.columns
    ]

    training_data_clean = training_data[available_columns].copy()
    validation_data_clean = validation_data[available_columns].copy()

    if "date" in training_data_clean.columns:
        training_data_clean = training_data_clean.drop("date", axis=1)
    if "date" in validation_data_clean.columns:
        validation_data_clean = validation_data_clean.drop("date", axis=1)

    training_dataset = TimeSeries(
        data=training_data_clean,
        time="time_idx",
        target=[target_col],
        group=group_cols,
        weight="weight",
        num=numerical_features,
        cat=categorical_features if categorical_features else None,
        known=known_features,
        unknown=unknown_features,
        static=static_features,
    )

    validation_dataset = TimeSeries(
        data=validation_data_clean,
        time="time_idx",
        target=[target_col],
        group=group_cols,
        weight="weight",
        num=numerical_features,
        cat=categorical_features if categorical_features else None,
        known=known_features,
        unknown=unknown_features,
        static=static_features,
    )

    training_max_time_idx = training_data["time_idx"].max() + 1

    return {
        "training_dataset": training_dataset,
        "validation_dataset": validation_dataset,
        "training_max_time_idx": training_max_time_idx,
    }


@pytest.fixture(
    params=[
        dict(),
        dict(
            static_categoricals=["agency", "sku"],
            static_reals=["avg_population_2017", "avg_yearly_household_income_2017"],
            time_varying_known_categoricals=["special_days", "month"],
            variable_groups=dict(
                special_days=[
                    "easter_day",
                    "good_friday",
                    "new_year",
                    "christmas",
                    "labor_day",
                    "independence_day",
                    "revolution_day_memorial",
                    "regional_games",
                    "fifa_u_17_world_cup",
                    "football_gold_cup",
                    "beer_capital",
                    "music_fest",
                ]
            ),
            time_varying_known_reals=[
                "time_idx",
                "price_regular",
                "price_actual",
                "discount",
                "discount_in_percent",
            ],
            time_varying_unknown_categoricals=[],
            time_varying_unknown_reals=[
                "volume",
                "log_volume",
                "industry_volume",
                "soda_volume",
                "avg_max_temp",
            ],
            constant_fill_strategy={"volume": 0},
            categorical_encoders={"sku": NaNLabelEncoder(add_nan=True)},
        ),
        dict(static_categoricals=["agency", "sku"]),
        dict(randomize_length=True, min_encoder_length=2),
        dict(target_normalizer=EncoderNormalizer(), min_encoder_length=2),
        dict(target_normalizer=GroupNormalizer(transformation="log1p")),
        dict(
            target_normalizer=GroupNormalizer(
                groups=["agency", "sku"], transformation="softplus", center=False
            )
        ),
        dict(target="agency"),
        # test multiple targets
        dict(target=["industry_volume", "volume"]),
        dict(target=["agency", "volume"]),
        dict(
            target=["agency", "volume"], min_encoder_length=1, min_prediction_length=1
        ),
        dict(target=["agency", "volume"], weight="volume"),
        # test weights
        dict(target="volume", weight="volume"),
    ],
    scope="session",
)
def multiple_dataloaders_with_covariates(data_with_covariates, request):
    return make_dataloaders(data_with_covariates, **request.param)


@pytest.fixture(scope="session")
def dataloaders_with_different_encoder_decoder_length(data_with_covariates):
=======
def dataloaders_with_different_encoder_decoder_length():
>>>>>>> 875e7e98
    return make_dataloaders(
        data_with_covariates(),
        target="target",
        time_varying_known_categoricals=["special_days", "month"],
        variable_groups=dict(
            special_days=[
                "easter_day",
                "good_friday",
                "new_year",
                "christmas",
                "labor_day",
                "independence_day",
                "revolution_day_memorial",
                "regional_games",
                "fifa_u_17_world_cup",
                "football_gold_cup",
                "beer_capital",
                "music_fest",
            ]
        ),
        time_varying_known_reals=[
            "time_idx",
            "price_regular",
            "price_actual",
            "discount",
            "discount_in_percent",
        ],
        time_varying_unknown_categoricals=[],
        time_varying_unknown_reals=[
            "target",
            "volume",
            "log_volume",
            "industry_volume",
            "soda_volume",
            "avg_max_temp",
        ],
        static_categoricals=["agency"],
        add_relative_time_idx=False,
        target_normalizer=GroupNormalizer(groups=["agency", "sku"], center=False),
    )


def dataloaders_with_covariates():
    return make_dataloaders(
        data_with_covariates(),
        target="target",
        time_varying_known_reals=["discount"],
        time_varying_unknown_reals=["target"],
        static_categoricals=["agency"],
        add_relative_time_idx=False,
        target_normalizer=GroupNormalizer(groups=["agency", "sku"], center=False),
    )


def dataloaders_multi_target():
    return make_dataloaders(
        data_with_covariates(),
        time_varying_unknown_reals=["target", "discount"],
        target=["target", "discount"],
        add_relative_time_idx=False,
    )


def dataloaders_fixed_window_without_covariates():
    data = generate_ar_data(seasonality=10.0, timesteps=50, n_series=2)
    validation = data.series.iloc[:2]

    max_encoder_length = 30
    max_prediction_length = 10

    training = TimeSeriesDataSet(
        data[lambda x: ~x.series.isin(validation)],
        time_idx="time_idx",
        target="value",
        categorical_encoders={"series": NaNLabelEncoder().fit(data.series)},
        group_ids=["series"],
        static_categoricals=[],
        max_encoder_length=max_encoder_length,
        max_prediction_length=max_prediction_length,
        time_varying_unknown_reals=["value"],
        target_normalizer=EncoderNormalizer(),
    )

    validation = TimeSeriesDataSet.from_dataset(
        training,
        data[lambda x: x.series.isin(validation)],
        stop_randomization=True,
    )
    batch_size = 2
    train_dataloader = training.to_dataloader(
        train=True, batch_size=batch_size, num_workers=0
    )
    val_dataloader = validation.to_dataloader(
        train=False, batch_size=batch_size, num_workers=0
    )
    test_dataloader = validation.to_dataloader(
        train=False, batch_size=batch_size, num_workers=0
    )

    return dict(train=train_dataloader, val=val_dataloader, test=test_dataloader)<|MERGE_RESOLUTION|>--- conflicted
+++ resolved
@@ -1,11 +1,7 @@
 from datetime import datetime
 
 import numpy as np
-<<<<<<< HEAD
 import pandas as pd
-import pytest
-=======
->>>>>>> 875e7e98
 import torch
 
 from pytorch_forecasting import TimeSeriesDataSet
@@ -86,7 +82,6 @@
     return dict(train=train_dataloader, val=val_dataloader, test=test_dataloader)
 
 
-<<<<<<< HEAD
 def data_with_covariates_v2():
     """Create synthetic time series data with all numerical features."""
 
@@ -268,78 +263,8 @@
     }
 
 
-@pytest.fixture(
-    params=[
-        dict(),
-        dict(
-            static_categoricals=["agency", "sku"],
-            static_reals=["avg_population_2017", "avg_yearly_household_income_2017"],
-            time_varying_known_categoricals=["special_days", "month"],
-            variable_groups=dict(
-                special_days=[
-                    "easter_day",
-                    "good_friday",
-                    "new_year",
-                    "christmas",
-                    "labor_day",
-                    "independence_day",
-                    "revolution_day_memorial",
-                    "regional_games",
-                    "fifa_u_17_world_cup",
-                    "football_gold_cup",
-                    "beer_capital",
-                    "music_fest",
-                ]
-            ),
-            time_varying_known_reals=[
-                "time_idx",
-                "price_regular",
-                "price_actual",
-                "discount",
-                "discount_in_percent",
-            ],
-            time_varying_unknown_categoricals=[],
-            time_varying_unknown_reals=[
-                "volume",
-                "log_volume",
-                "industry_volume",
-                "soda_volume",
-                "avg_max_temp",
-            ],
-            constant_fill_strategy={"volume": 0},
-            categorical_encoders={"sku": NaNLabelEncoder(add_nan=True)},
-        ),
-        dict(static_categoricals=["agency", "sku"]),
-        dict(randomize_length=True, min_encoder_length=2),
-        dict(target_normalizer=EncoderNormalizer(), min_encoder_length=2),
-        dict(target_normalizer=GroupNormalizer(transformation="log1p")),
-        dict(
-            target_normalizer=GroupNormalizer(
-                groups=["agency", "sku"], transformation="softplus", center=False
-            )
-        ),
-        dict(target="agency"),
-        # test multiple targets
-        dict(target=["industry_volume", "volume"]),
-        dict(target=["agency", "volume"]),
-        dict(
-            target=["agency", "volume"], min_encoder_length=1, min_prediction_length=1
-        ),
-        dict(target=["agency", "volume"], weight="volume"),
-        # test weights
-        dict(target="volume", weight="volume"),
-    ],
-    scope="session",
-)
-def multiple_dataloaders_with_covariates(data_with_covariates, request):
-    return make_dataloaders(data_with_covariates, **request.param)
-
-
-@pytest.fixture(scope="session")
-def dataloaders_with_different_encoder_decoder_length(data_with_covariates):
-=======
+
 def dataloaders_with_different_encoder_decoder_length():
->>>>>>> 875e7e98
     return make_dataloaders(
         data_with_covariates(),
         target="target",
